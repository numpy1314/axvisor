use alloc::{collections::BTreeMap, vec::Vec};

use core::{
<<<<<<< HEAD
    cell::UnsafeCell,
    sync::atomic::{AtomicUsize, Ordering},
=======
    sync::atomic::{AtomicUsize, Ordering},
    time::Duration,
>>>>>>> 1c01c832
};
use std::os::arceos::{
    api::{
        self,
        task::{AxCpuMask, ax_wait_queue_wake},
    },
    modules::{
        axhal::{self, time::busy_wait},
        axtask,
    },
};

use axaddrspace::GuestPhysAddr;
use axtask::{AxTaskRef, TaskExtRef, TaskInner, WaitQueue};
use axvcpu::{AxVCpuExitReason, VCpuState};

use crate::task::TaskExt;
use crate::vmm::{VCpuRef, VMRef};

const KERNEL_STACK_SIZE: usize = 0x40000; // 256 KiB

/// A global static BTreeMap that holds the wait queues for VCpus
/// associated with their respective VMs, identified by their VM IDs.
///
/// TODO: find a better data structure to replace the `static mut`, something like a conditional
/// variable.
static VM_VCPU_TASK_WAIT_QUEUE: Queue = Queue::new();

struct Queue(UnsafeCell<BTreeMap<usize, VMVCpus>>);

unsafe impl Sync for Queue {}
unsafe impl Send for Queue {}

impl Queue {
    const fn new() -> Self {
        Self(UnsafeCell::new(BTreeMap::new()))
    }

    fn get(&self, vm_id: &usize) -> Option<&VMVCpus> {
        unsafe { (*self.0.get()).get(vm_id) }
    }

    fn get_mut(&self, vm_id: &usize) -> Option<&mut VMVCpus> {
        unsafe { (*self.0.get()).get_mut(vm_id) }
    }

    fn insert(&self, vm_id: usize, vcpus: VMVCpus) {
        unsafe {
            (*self.0.get()).insert(vm_id, vcpus);
        }
    }
}

/// A structure representing the VCpus of a specific VM, including a wait queue
/// and a list of tasks associated with the VCpus.
pub struct VMVCpus {
    // The ID of the VM to which these VCpus belong.
    _vm_id: usize,
    // A wait queue to manage task scheduling for the VCpus.
    wait_queue: WaitQueue,
    // A list of tasks associated with the VCpus of this VM.
    vcpu_task_list: Vec<AxTaskRef>,
    /// The number of currently running or halting VCpus. Used to track when the VM is fully
    /// shutdown.
    ///
    /// This number is incremented when a VCpu starts running and decremented when it exits because
    /// of the VM being shutdown.
    running_halting_vcpu_count: AtomicUsize,
}

impl VMVCpus {
    /// Creates a new `VMVCpus` instance for the given VM.
    ///
    /// # Arguments
    ///
    /// * `vm` - A reference to the VM for which the VCpus are being created.
    ///
    /// # Returns
    ///
    /// A new `VMVCpus` instance with an empty task list and a fresh wait queue.
    fn new(vm: VMRef) -> Self {
        Self {
            _vm_id: vm.id(),
            wait_queue: WaitQueue::new(),
            vcpu_task_list: Vec::with_capacity(vm.vcpu_num()),
            running_halting_vcpu_count: AtomicUsize::new(0),
        }
    }

    /// Adds a VCpu task to the list of VCpu tasks for this VM.
    ///
    /// # Arguments
    ///
    /// * `vcpu_task` - A reference to the task associated with a VCpu that is to be added.
    fn add_vcpu_task(&mut self, vcpu_task: AxTaskRef) {
        // It may be dangerous to go lock-free here, as two VCpus may invoke `CpuUp` at the same
        // time. However, in most scenarios, only the bsp will `CpuUp` other VCpus, making this
        // operation single-threaded. Therefore, we just tolerate this as for now.
        self.vcpu_task_list.push(vcpu_task);
    }

    /// Blocks the current thread on the wait queue associated with the VCpus of this VM.
    fn wait(&self) {
        self.wait_queue.wait()
    }

    /// Blocks the current thread on the wait queue associated with the VCpus of this VM
    /// until the provided condition is met.
    fn wait_until<F>(&self, condition: F)
    where
        F: Fn() -> bool,
    {
        self.wait_queue.wait_until(condition)
    }

    fn notify_one(&mut self) {
        self.wait_queue.notify_one(false);
    }

    /// Increments the count of running or halting VCpus by one.
    fn mark_vcpu_running(&self) {
        self.running_halting_vcpu_count
            .fetch_add(1, Ordering::Relaxed);
        // Relaxed is enough here, as we only need to ensure that the count is incremented and
        // decremented correctly, and there is no other data synchronization needed.
    }

    /// Decrements the count of running or halting VCpus by one. Returns true if this was the last
    /// VCpu to exit.
    fn mark_vcpu_exiting(&self) -> bool {
        self.running_halting_vcpu_count
            .fetch_sub(1, Ordering::Relaxed)
            == 1
        // Relaxed is enough here, as we only need to ensure that the count is incremented and
        // decremented correctly, and there is no other data synchronization needed.
    }
}

/// Blocks the current thread until it is explicitly woken up, using the wait queue
/// associated with the VCpus of the specified VM.
///
/// # Arguments
///
/// * `vm_id` - The ID of the VM whose VCpu wait queue is used to block the current thread.
///
fn wait(vm_id: usize) {
    unsafe { VM_VCPU_TASK_WAIT_QUEUE.get(&vm_id) }
        .unwrap()
        .wait()
}

/// Blocks the current thread until the provided condition is met, using the wait queue
/// associated with the VCpus of the specified VM.
///
/// # Arguments
///
/// * `vm_id` - The ID of the VM whose VCpu wait queue is used to block the current thread.
/// * `condition` - A closure that returns a boolean value indicating whether the condition is met.
///
fn wait_for<F>(vm_id: usize, condition: F)
where
    F: Fn() -> bool,
{
    unsafe { VM_VCPU_TASK_WAIT_QUEUE.get(&vm_id) }
        .unwrap()
        .wait_until(condition)
}

/// Notifies the primary VCpu task associated with the specified VM to wake up and resume execution.
/// This function is used to notify the primary VCpu of a VM to start running after the VM has been booted.
///
/// # Arguments
///
/// * `vm_id` - The ID of the VM whose VCpus are to be notified.
///
pub(crate) fn notify_primary_vcpu(vm_id: usize) {
    // Generally, the primary VCpu is the first and **only** VCpu in the list.
    unsafe { VM_VCPU_TASK_WAIT_QUEUE.get_mut(&vm_id) }
        .unwrap()
        .notify_one()
}

/// Marks the VCpu of the specified VM as running.
fn mark_vcpu_running(vm_id: usize) {
    unsafe { VM_VCPU_TASK_WAIT_QUEUE.get(&vm_id) }
        .unwrap()
        .mark_vcpu_running();
}

/// Marks the VCpu of the specified VM as exiting for VM shutdown. Returns true if this was the last
/// VCpu to exit.
fn mark_vcpu_exiting(vm_id: usize) -> bool {
    unsafe { VM_VCPU_TASK_WAIT_QUEUE.get(&vm_id) }
        .unwrap()
        .mark_vcpu_exiting()
}

/// Boot target VCpu on the specified VM.
/// This function is used to boot a secondary VCpu on a VM, setting the entry point and argument for the VCpu.
///
/// # Arguments
///
/// * `vm_id` - The ID of the VM on which the VCpu is to be booted.
/// * `vcpu_id` - The ID of the VCpu to be booted.
/// * `entry_point` - The entry point of the VCpu.
/// * `arg` - The argument to be passed to the VCpu.
///
fn vcpu_on(vm: VMRef, vcpu_id: usize, entry_point: GuestPhysAddr, arg: usize) {
    let vcpu = vm.vcpu_list()[vcpu_id].clone();
    assert_eq!(
        vcpu.state(),
        VCpuState::Free,
        "vcpu_on: {} invalid vcpu state {:?}",
        vcpu.id(),
        vcpu.state()
    );

    vcpu.set_entry(entry_point)
        .expect("vcpu_on: set_entry failed");
    vcpu.set_gpr(0, arg);

    #[cfg(target_arch = "riscv64")]
    {
        debug!(
            "vcpu_on: vcpu[{}] entry={:x} opaque={:x}",
            vcpu_id, entry_point, arg
        );
        vcpu.set_gpr(0, vcpu_id);
        vcpu.set_gpr(1, arg);
    }

    let vcpu_task = alloc_vcpu_task(vm.clone(), vcpu);

    unsafe { VM_VCPU_TASK_WAIT_QUEUE.get_mut(&vm.id()) }
        .unwrap()
        .add_vcpu_task(vcpu_task);
}

/// Sets up the primary VCpu for the given VM,
/// generally the first VCpu in the VCpu list,
/// and initializing their respective wait queues and task lists.
/// VM's secondary VCpus are not started at this point.
///
/// # Arguments
///
/// * `vm` - A reference to the VM for which the VCpus are being set up.
pub fn setup_vm_primary_vcpu(vm: VMRef) {
    info!("Initializing VM[{}]'s {} vcpus", vm.id(), vm.vcpu_num());
    let vm_id = vm.id();
    let mut vm_vcpus = VMVCpus::new(vm.clone());

    let primary_vcpu_id = 0;

    let primary_vcpu = vm.vcpu_list()[primary_vcpu_id].clone();
    let primary_vcpu_task = alloc_vcpu_task(vm.clone(), primary_vcpu);
    vm_vcpus.add_vcpu_task(primary_vcpu_task);
    unsafe {
        VM_VCPU_TASK_WAIT_QUEUE.insert(vm_id, vm_vcpus);
    }
}

/// Finds the [`AxTaskRef`] associated with the specified vCPU of the specified VM.
pub fn find_vcpu_task(vm_id: usize, vcpu_id: usize) -> Option<AxTaskRef> {
    with_vcpu_task(vm_id, vcpu_id, |task| task.clone())
}

/// Executes the provided closure with the [`AxTaskRef`] associated with the specified vCPU of the specified VM.
pub fn with_vcpu_task<T, F: FnOnce(&AxTaskRef) -> T>(
    vm_id: usize,
    vcpu_id: usize,
    f: F,
) -> Option<T> {
    unsafe { VM_VCPU_TASK_WAIT_QUEUE.get(&vm_id) }
        .unwrap()
        .vcpu_task_list
        .get(vcpu_id)
        .map(f)
}

/// Allocates arceos task for vcpu, set the task's entry function to [`vcpu_run()`],
/// also initializes the CPU mask if the VCpu has a dedicated physical CPU set.
///
/// # Arguments
///
/// * `vm` - A reference to the VM for which the VCpu task is being allocated.
/// * `vcpu` - A reference to the VCpu for which the task is being allocated.
///
/// # Returns
///
/// A reference to the task that has been allocated for the VCpu.
///
/// # Note
///
/// * The task associated with the VCpu is created with a kernel stack size of 256 KiB.
/// * The task is scheduled on the scheduler of arceos after it is spawned.
fn alloc_vcpu_task(vm: VMRef, vcpu: VCpuRef) -> AxTaskRef {
    info!("Spawning task for VM[{}] VCpu[{}]", vm.id(), vcpu.id());
    let mut vcpu_task = TaskInner::new(
        vcpu_run,
        format!("VM[{}]-VCpu[{}]", vm.id(), vcpu.id()),
        KERNEL_STACK_SIZE,
    );

    if let Some(phys_cpu_set) = vcpu.phys_cpu_set() {
        vcpu_task.set_cpumask(AxCpuMask::from_raw_bits(phys_cpu_set));
    }
    vcpu_task.init_task_ext(TaskExt::new(vm, vcpu));

    info!(
        "VCpu task {} created {:?}",
        vcpu_task.id_name(),
        vcpu_task.cpumask()
    );
    axtask::spawn_task(vcpu_task)
}

/// The main routine for VCpu task.
/// This function is the entry point for the VCpu tasks, which are spawned for each VCpu of a VM.
///
/// When the VCpu first starts running, it waits for the VM to be in the running state.
/// It then enters a loop where it runs the VCpu and handles the various exit reasons.
fn vcpu_run() {
    let curr = axtask::current();

    let vm = curr.task_ext().vm.clone();
    let vcpu = curr.task_ext().vcpu.clone();
    let vm_id = vm.id();
    let vcpu_id = vcpu.id();

    // boot delay
    let boot_delay_sec = (vm_id - 1) * 5;
    info!("VM[{}] boot delay: {}s", vm_id, boot_delay_sec);
    busy_wait(Duration::from_secs(boot_delay_sec as _));

    info!("VM[{}] VCpu[{}] waiting for running", vm.id(), vcpu.id());
    wait_for(vm_id, || vm.running());

    info!("VM[{}] VCpu[{}] running...", vm.id(), vcpu.id());
    mark_vcpu_running(vm_id);

    loop {
        match vm.run_vcpu(vcpu_id) {
            // match vcpu.run() {
            Ok(exit_reason) => match exit_reason {
                AxVCpuExitReason::Hypercall { nr, args } => {
                    debug!("Hypercall [{}] args {:x?}", nr, args);
                    use crate::vmm::hvc::HyperCall;

                    match HyperCall::new(vcpu.clone(), vm.clone(), nr, args) {
                        Ok(hypercall) => {
                            let ret_val = match hypercall.execute() {
                                Ok(ret_val) => ret_val as isize,
                                Err(err) => {
                                    warn!("Hypercall [{:#x}] failed: {:?}", nr, err);
                                    -1
                                }
                            };
                            vcpu.set_return_value(ret_val as usize);
                        }
                        Err(err) => {
                            warn!("Hypercall [{:#x}] failed: {:?}", nr, err);
                        }
                    }
                }
                AxVCpuExitReason::FailEntry {
                    hardware_entry_failure_reason,
                } => {
                    warn!(
                        "VM[{}] VCpu[{}] run failed with exit code {}",
                        vm_id, vcpu_id, hardware_entry_failure_reason
                    );
                }
                AxVCpuExitReason::ExternalInterrupt { vector } => {
                    debug!("VM[{}] run VCpu[{}] get irq {}", vm_id, vcpu_id, vector);

                    // TODO: maybe move this irq dispatcher to lower layer to accelerate the interrupt handling
                    axhal::irq::handler_irq(vector as usize);
                    super::timer::check_events();
                }
                AxVCpuExitReason::Halt => {
                    debug!("VM[{}] run VCpu[{}] Halt", vm_id, vcpu_id);
                    wait(vm_id)
                }
                AxVCpuExitReason::Nothing => {}
                AxVCpuExitReason::CpuDown { _state } => {
                    warn!(
                        "VM[{}] run VCpu[{}] CpuDown state {:#x}",
                        vm_id, vcpu_id, _state
                    );
                    wait(vm_id)
                }
                AxVCpuExitReason::CpuUp {
                    target_cpu,
                    entry_point,
                    arg,
                } => {
                    info!(
                        "VM[{}]'s VCpu[{}] try to boot target_cpu [{}] entry_point={:x} arg={:#x}",
                        vm_id, vcpu_id, target_cpu, entry_point, arg
                    );

                    // Get the mapping relationship between all vCPUs and physical CPUs from the configuration
                    let vcpu_mappings = vm.config().get_vcpu_affinities_pcpu_ids();

                    // Find the vCPU ID corresponding to the physical ID
                    let target_vcpu_id = vcpu_mappings
                        .iter()
                        .find_map(|(vcpu_id, _, phys_id)| {
                            if *phys_id == target_cpu as usize {
                                Some(*vcpu_id)
                            } else {
                                None
                            }
                        })
                        .expect(&format!(
                            "Physical CPU ID {} not found in VM configuration",
                            target_cpu
                        ));

                    vcpu_on(vm.clone(), target_vcpu_id, entry_point, arg as _);
                    vcpu.set_gpr(0, 0);
                }
                AxVCpuExitReason::SystemDown => {
                    warn!("VM[{}] run VCpu[{}] SystemDown", vm_id, vcpu_id);
                    vm.shutdown().expect("VM shutdown failed");
                }
                AxVCpuExitReason::SendIPI {
                    target_cpu,
                    target_cpu_aux,
                    send_to_all,
                    send_to_self,
                    vector,
                } => {
                    if send_to_all || send_to_self {
                        unimplemented!(
                            "SendIPI with send_to_all or send_to_self is not implemented yet"
                        );
                    }

                    #[cfg(target_arch = "aarch64")]
                    {
                        let aff3 = (target_cpu >> 24) & 0xff;
                        let aff2 = (target_cpu >> 16) & 0xff;
                        let aff1 = (target_cpu >> 8) & 0xff;
                        let irm = (send_to_all as u64);

                        let icc_sgi1r_value = (vector as u64) << 24
                            | aff3 << 48
                            | aff2 << 32
                            | aff1 << 16
                            | irm << 40
                            | target_cpu_aux;

                        debug!(
                            "VM[{}] run VCpu[{}] SendIPI, target_cpu={:#x}, target_cpu_aux={:#x}, vector={}, icc_sgi1r_value={:#x}",
                            vm_id, vcpu_id, target_cpu, target_cpu_aux, vector, icc_sgi1r_value
                        );

                        unsafe {
                            core::arch::asm!(
                                "msr icc_sgi1r_el1, {0}",
                                in(reg) icc_sgi1r_value,
                                options(nostack, nomem, preserves_flags)
                            );
                        }
                    }
                }
                e => {
                    warn!(
                        "VM[{}] run VCpu[{}] unhandled vmexit: {:?}",
                        vm_id, vcpu_id, e
                    );
                }
            },
            Err(err) => {
                error!("VM[{}] run VCpu[{}] get error {:?}", vm_id, vcpu_id, err);
                // wait(vm_id)
                vm.shutdown().expect("VM shutdown failed");
            }
        }

        // Check if the VM is shutting down.
        if vm.shutting_down() {
            warn!(
                "VM[{}] VCpu[{}] shutting down because of VM shutdown",
                vm_id, vcpu_id
            );

            if mark_vcpu_exiting(vm_id) {
                info!(
                    "VM[{}] VCpu[{}] last VCpu exiting, decreasing running VM count",
                    vm_id, vcpu_id
                );

                super::RUNNING_VM_COUNT.fetch_sub(1, Ordering::Release);
                ax_wait_queue_wake(&super::VMM, 1);
            }

            break;
        }
    }

    info!("VM[{}] VCpu[{}] exiting...", vm_id, vcpu_id);
}<|MERGE_RESOLUTION|>--- conflicted
+++ resolved
@@ -1,18 +1,14 @@
 use alloc::{collections::BTreeMap, vec::Vec};
 
 use core::{
-<<<<<<< HEAD
     cell::UnsafeCell,
     sync::atomic::{AtomicUsize, Ordering},
-=======
-    sync::atomic::{AtomicUsize, Ordering},
     time::Duration,
->>>>>>> 1c01c832
 };
 use std::os::arceos::{
     api::{
         self,
-        task::{AxCpuMask, ax_wait_queue_wake},
+        task::{ax_wait_queue_wake, AxCpuMask},
     },
     modules::{
         axhal::{self, time::busy_wait},
@@ -384,7 +380,7 @@
                     debug!("VM[{}] run VCpu[{}] get irq {}", vm_id, vcpu_id, vector);
 
                     // TODO: maybe move this irq dispatcher to lower layer to accelerate the interrupt handling
-                    axhal::irq::handler_irq(vector as usize);
+                    axhal::irq::irq_handler(vector as usize);
                     super::timer::check_events();
                 }
                 AxVCpuExitReason::Halt => {
@@ -452,7 +448,7 @@
                         let aff3 = (target_cpu >> 24) & 0xff;
                         let aff2 = (target_cpu >> 16) & 0xff;
                         let aff1 = (target_cpu >> 8) & 0xff;
-                        let irm = (send_to_all as u64);
+                        let irm = send_to_all as u64;
 
                         let icc_sgi1r_value = (vector as u64) << 24
                             | aff3 << 48
