--- conflicted
+++ resolved
@@ -7,17 +7,10 @@
 
 use std::os::arceos::api::task::{self, AxWaitQueueHandle};
 
-<<<<<<< HEAD
 use core::sync::atomic::{AtomicUsize, Ordering};
-=======
-use core::sync::atomic::AtomicUsize;
-use core::sync::atomic::Ordering;
-use std::os::arceos::modules::axhal;
-use std::os::arceos::modules::axtask;
-use std::os::arceos::modules::axtask::TaskExtRef;
+use std::os::arceos::modules::{axhal, axtask, axtask::TaskExtRef};
 
 use axerrno::{AxResult, ax_err_type};
->>>>>>> 46785a6d
 
 use crate::hal::{AxVCpuHalImpl, AxVMHalImpl};
 pub use timer::init_percpu as init_timer_percpu;
@@ -64,7 +57,6 @@
     }
 
     // Do not exit until all VMs are stopped.
-<<<<<<< HEAD
     task::ax_wait_queue_wait_until(
         &VMM,
         || {
@@ -74,8 +66,6 @@
         },
         None,
     );
-=======
-    task::ax_wait_queue_wait_until(&VMM, || RUNNING_VM_COUNT.load(Ordering::Acquire) == 0, None);
 }
 
 #[allow(unused_imports)]
@@ -130,5 +120,4 @@
     Ok(axipi::send_ipi_event_to_one(pcpu_id as usize, move || {
         with_vm_and_vcpu_on_pcpu(vm_id, vcpu_id, f);
     }))
->>>>>>> 46785a6d
 }