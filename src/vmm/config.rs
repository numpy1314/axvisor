--- conflicted
+++ resolved
@@ -92,8 +92,6 @@
             }
         }
 
-<<<<<<< HEAD
-=======
         // Skip the interrupt controller, as we will use vGIC
         // TODO: filter with compatible property and parse its phandle from DT; maybe needs a second pass?
         const GIC_PHANDLE: usize = 1;
@@ -159,7 +157,6 @@
             }
         }
 
->>>>>>> f900a6b1
         if let Some(regs) = node.reg() {
             for reg in regs {
                 if reg.address < 0x1000 {
@@ -198,8 +195,6 @@
             }
         }
     }
-<<<<<<< HEAD
-=======
 
     vm_cfg.add_pass_through_device(PassThroughDeviceConfig {
         name: "Fake Node".to_string(),
@@ -208,7 +203,6 @@
         length: 0x20_0000,
         irq_id: 0,
     });
->>>>>>> f900a6b1
 }
 
 pub fn init_guest_vms() {
